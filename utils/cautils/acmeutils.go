--- conflicted
+++ resolved
@@ -8,11 +8,7 @@
 	"encoding/json"
 	"encoding/pem"
 	"fmt"
-<<<<<<< HEAD
-	"io/ioutil"
 	"net"
-=======
->>>>>>> d624a91d
 	"net/http"
 	"os"
 	"strings"
