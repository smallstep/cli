--- conflicted
+++ resolved
@@ -55,14 +55,10 @@
     : Uses Microsoft Azure identity tokens.
 
     **ACME**
-<<<<<<< HEAD
-    : Uses ACME protocol.`,
-=======
     : Uses ACME protocol.
 
     **X5C**
     : Uses an X509 Certificate / private key pair to sign provisioning tokens.`,
->>>>>>> f653752a
 			},
 		},
 		Description: `**step ca provisioner remove** removes one or more provisioners
@@ -99,14 +95,11 @@
 Remove the ACME provisioner by name:
 '''
 $ step ca provisioner remove Amazon --ca-config ca.json --type AWS
-<<<<<<< HEAD
-=======
 '''
 
 Remove the X5C provisioner by name:
 '''
 $ step ca provisioner remove my-x5c-provisioner --type x5c
->>>>>>> f653752a
 '''`,
 	}
 }
@@ -168,11 +161,7 @@
 				if clientID != "" && pp.ClientID != clientID {
 					provisioners = append(provisioners, p)
 				}
-<<<<<<< HEAD
-			case *provisioner.AWS, *provisioner.Azure, *provisioner.GCP, *provisioner.ACME:
-=======
 			case *provisioner.AWS, *provisioner.Azure, *provisioner.GCP, *provisioner.ACME, *provisioner.X5C:
->>>>>>> f653752a
 				// they are filtered by type and name.
 			default:
 				continue
