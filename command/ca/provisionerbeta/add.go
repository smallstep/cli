--- conflicted
+++ resolved
@@ -119,18 +119,14 @@
     : Uses Kubernetes Service Account tokens.
 
     **SSHPOP**
-<<<<<<< HEAD
     : Uses an SSH certificate / private key pair to sign provisioning tokens.
 
-    **Nebula**
+    **SCEP**
+	: Uses the SCEP protocol to create certificates.
+	
+	**Nebula**
     : Uses a Nebula certificate / private key pair to sign provisioning tokens.
 `},
-=======
-    : Uses an SSH Certificate / private key pair to sign provisioning tokens.
-	
-    **SCEP**
-	: Uses the SCEP protocol to create certificates.`},
->>>>>>> ab7a838c
 			x509TemplateFlag,
 			x509TemplateDataFlag,
 			sshTemplateFlag,
@@ -435,17 +431,12 @@
 	case linkedca.Provisioner_GCP:
 		p.Type = linkedca.Provisioner_GCP
 		p.Details, err = createGCPDetails(ctx)
-<<<<<<< HEAD
+	case linkedca.Provisioner_SCEP:
+		p.Type = linkedca.Provisioner_SCEP
+		p.Details, err = createSCEPDetails(ctx)
 	case linkedca.Provisioner_NEBULA:
 		p.Type = linkedca.Provisioner_NEBULA
 		p.Details, err = createNebulaDetails(ctx)
-	// TODO add SCEP provisioner support.
-=======
-	case linkedca.Provisioner_SCEP.String():
-		p.Type = linkedca.Provisioner_SCEP
-		p.Details, err = createSCEPDetails(ctx)
-	// TODO: add Nebula support
->>>>>>> ab7a838c
 	default:
 		return fmt.Errorf("unsupported provisioner type %s", ctx.String("type"))
 	}
