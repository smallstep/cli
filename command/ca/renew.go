--- conflicted
+++ resolved
@@ -349,19 +349,7 @@
 	return cmd.Run()
 }
 
-<<<<<<< HEAD
 func newRenewer(ctx *cli.Context, caURL string, cert tls.Certificate, rootFile string) (*renewerPkg.Renewer, error) {
-=======
-type renewer struct {
-	client    cautils.CaClient
-	transport *http.Transport
-	key       crypto.PrivateKey
-	offline   bool
-	cert      tls.Certificate
-	caURL     *url.URL
-	mtls      bool
-}
->>>>>>> 3586b162
 
 	if len(cert.Certificate) == 0 {
 		return nil, errors.New("error loading certificate: certificate chain is empty")
@@ -407,193 +395,7 @@
 		return nil, errors.Errorf("error parsing CA URL: %s", client.GetCaURL())
 	}
 
-<<<<<<< HEAD
-	return renewerPkg.New(client, tr, cert.PrivateKey, isOffline, cert, u), nil
-=======
-	return &renewer{
-		client:    client,
-		transport: tr,
-		key:       cert.PrivateKey,
-		offline:   offline,
-		cert:      cert,
-		caURL:     u,
-		mtls:      ctx.Bool("mtls"),
-	}, nil
-}
-
-func (r *renewer) Renew(outFile string) (resp *api.SignResponse, err error) {
-	if !r.mtls || time.Now().After(r.cert.Leaf.NotAfter) {
-		resp, err = r.RenewWithToken(r.cert)
-	} else {
-		resp, err = r.client.Renew(r.transport)
-	}
-	if err != nil {
-		return nil, errors.Wrap(err, "error renewing certificate")
-	}
-
-	if resp.CertChainPEM == nil || len(resp.CertChainPEM) == 0 {
-		resp.CertChainPEM = []api.Certificate{resp.ServerPEM, resp.CaPEM}
-	}
-	var data []byte
-	for _, certPEM := range resp.CertChainPEM {
-		pemblk, err := pemutil.Serialize(certPEM.Certificate)
-		if err != nil {
-			return nil, errors.Wrap(err, "error serializing certificate PEM")
-		}
-		data = append(data, pem.EncodeToMemory(pemblk)...)
-	}
-	if err := utils.WriteFile(outFile, data, 0600); err != nil {
-		return nil, errs.FileError(err, outFile)
-	}
-
-	return resp, nil
-}
-
-func (r *renewer) Rekey(priv interface{}, outCert, outKey string, writePrivateKey bool) (*api.SignResponse, error) {
-	csrBytes, err := x509.CreateCertificateRequest(cryptoRand.Reader, &x509.CertificateRequest{}, priv)
-	if err != nil {
-		return nil, err
-	}
-	csr, err := x509.ParseCertificateRequest(csrBytes)
-	if err != nil {
-		return nil, err
-	}
-	resp, err := r.client.Rekey(&api.RekeyRequest{CsrPEM: api.NewCertificateRequest(csr)}, r.transport)
-	if err != nil {
-		return nil, errors.Wrap(err, "error rekeying certificate")
-	}
-	if resp.CertChainPEM == nil || len(resp.CertChainPEM) == 0 {
-		resp.CertChainPEM = []api.Certificate{resp.ServerPEM, resp.CaPEM}
-	}
-	var data []byte
-	for _, certPEM := range resp.CertChainPEM {
-		pemblk, err := pemutil.Serialize(certPEM.Certificate)
-		if err != nil {
-			return nil, errors.Wrap(err, "error serializing certificate PEM")
-		}
-		data = append(data, pem.EncodeToMemory(pemblk)...)
-	}
-	if err := utils.WriteFile(outCert, data, 0600); err != nil {
-		return nil, errs.FileError(err, outCert)
-	}
-	if writePrivateKey {
-		_, err = pemutil.Serialize(priv, pemutil.ToFile(outKey, 0600))
-		if err != nil {
-			return nil, err
-		}
-	}
-
-	return resp, nil
-}
-
-// RenewAndPrepareNext renews the cert and prepares the cert for it's next renewal.
-// NOTE: this function logs each time the certificate is successfully renewed.
-func (r *renewer) RenewAndPrepareNext(outFile string, expiresIn, renewPeriod time.Duration) (time.Duration, error) {
-	const durationOnErrors = 1 * time.Minute
-	Info := log.New(os.Stdout, "INFO: ", log.LstdFlags)
-
-	resp, err := r.Renew(outFile)
-	if err != nil {
-		return durationOnErrors, err
-	}
-
-	x509Chain, err := pemutil.ReadCertificateBundle(outFile)
-	if err != nil {
-		return durationOnErrors, errs.Wrap(err, "error reading certificate chain")
-	}
-	x509ChainBytes := make([][]byte, len(x509Chain))
-	for i, c := range x509Chain {
-		x509ChainBytes[i] = c.Raw
-	}
-
-	cert := tls.Certificate{
-		Certificate: x509ChainBytes,
-		PrivateKey:  r.key,
-		Leaf:        x509Chain[0],
-	}
-	if len(cert.Certificate) == 0 {
-		return durationOnErrors, errors.New("error loading certificate: certificate chain is empty")
-	}
-
-	// Prepare next transport
-	r.cert = cert
-	r.transport.TLSClientConfig.Certificates = []tls.Certificate{cert}
-
-	// Get next renew duration
-	next := nextRenewDuration(resp.ServerPEM.Certificate, expiresIn, renewPeriod)
-	Info.Printf("%s certificate renewed, next in %s", resp.ServerPEM.Certificate.Subject.CommonName, next.Round(time.Second))
-	return next, nil
-}
-
-func (r *renewer) Daemon(outFile string, next, expiresIn, renewPeriod time.Duration, afterRenew func() error) error {
-	// Loggers
-	Info := log.New(os.Stdout, "INFO: ", log.LstdFlags)
-	Error := log.New(os.Stderr, "ERROR: ", log.LstdFlags)
-
-	// Daemon loop
-	signals := make(chan os.Signal, 1)
-	signal.Notify(signals, syscall.SIGINT, syscall.SIGTERM, syscall.SIGHUP)
-	defer signal.Stop(signals)
-
-	Info.Printf("first renewal in %s", next.Round(time.Second))
-	var err error
-	for {
-		select {
-		case sig := <-signals:
-			switch sig {
-			case syscall.SIGHUP:
-				if next, err = r.RenewAndPrepareNext(outFile, expiresIn, renewPeriod); err != nil {
-					Error.Println(err)
-				} else if err := afterRenew(); err != nil {
-					Error.Println(err)
-				}
-			case syscall.SIGINT, syscall.SIGTERM:
-				return nil
-			}
-		case <-time.After(next):
-			if next, err = r.RenewAndPrepareNext(outFile, expiresIn, renewPeriod); err != nil {
-				Error.Println(err)
-			} else if err := afterRenew(); err != nil {
-				Error.Println(err)
-			}
-		}
-	}
-}
-
-// RenewWithToken creates an authorization token with the given certificate and
-// attempts to renew the given certificate. It can be used to renew expired
-// certificates.
-func (r *renewer) RenewWithToken(cert tls.Certificate) (*api.SignResponse, error) {
-	claims, err := token.NewClaims(
-		token.WithAudience(r.caURL.ResolveReference(&url.URL{Path: "/renew"}).String()),
-		token.WithIssuer("step-ca-client/1.0"),
-		token.WithSubject(cert.Leaf.Subject.CommonName),
-	)
-	if err != nil {
-		return nil, errors.Wrap(err, "error creating authorization token")
-	}
-	var x5c []string
-	for _, b := range cert.Certificate {
-		x5c = append(x5c, base64.StdEncoding.EncodeToString(b))
-	}
-	if claims.ExtraHeaders == nil {
-		claims.ExtraHeaders = make(map[string]interface{})
-	}
-	claims.ExtraHeaders[jose.X5cInsecureKey] = x5c
-
-	tok, err := claims.Sign("", cert.PrivateKey)
-	if err != nil {
-		return nil, errors.Wrap(err, "error signing authorization token")
-	}
-
-	// Remove existing certificate from the transport. And close keep-alive
-	// connections. When daemon is used we don't want to re-use the connection
-	// that did not include a certificate.
-	r.transport.TLSClientConfig.Certificates = nil
-	defer r.transport.CloseIdleConnections()
-
-	return r.client.RenewWithToken(tok)
->>>>>>> 3586b162
+	return renewerPkg.New(client, tr, cert.PrivateKey, isOffline, cert, u, ctx.Bool("mtls")), nil
 }
 
 func tlsLoadX509KeyPair(certFile, keyFile, passFile string) (tls.Certificate, error) {
