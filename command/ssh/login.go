--- conflicted
+++ resolved
@@ -28,14 +28,10 @@
 		UsageText: `**step ssh login** [<identity>]
 [**--token**=<token>] [**--provisioner**=<name>] [**--provisioner-password-file**=<file>]
 [**--principal**=<string>] [**--not-before**=<time|duration>] [**--not-after**=<time|duration>]
+[**--kty**=<key-type>] [**--curve**=<curve>] [**--size**=<size>] [**--comment**=<comment>]
 [**--set**=<key=value>] [**--set-file**=<file>] [**--force**] [**--insecure**]
 [**--offline**] [**--ca-config**=<file>]
-[**--ca-url**=<uri>] [**--root**=<file>] [**--context**=<name>]
-<<<<<<< HEAD
-[**--comment**=<comment>]`,
-=======
-[**--kty**=<key-type>] [**--curve**=<curve>] [**--size**=<size>]`,
->>>>>>> aeee3d0a
+[**--ca-url**=<uri>] [**--root**=<file>] [**--context**=<name>]`,
 		Description: `**step ssh login** generates a new SSH key pair and send a request to [step
 certificates](https://github.com/smallstep/certificates) to sign a user
 certificate. This certificate will be automatically added to the SSH agent.
@@ -72,21 +68,19 @@
 $ step ssh login --principal admin --principal bob bob@smallstep.com
 '''
 
-<<<<<<< HEAD
 Request a new SSH certificate and set a custom comment in the agent
 '''
 $ step ssh login --comment my-custom-comment bob@smallstep.com
-=======
+'''
+
 Request a new SSH certificate with an EC key and P-521 curve:
 '''
 $  step ssh certificate --kty EC --curve "P-521" mariano@work id_ecdsa
 '''
 
 Request a new SSH certificate with an Octet Key Pair and Ed25519 curve:
-
 '''
 $  step ssh certificate --kty OKP --curve Ed25519 mariano@work id_ed25519
->>>>>>> aeee3d0a
 '''`,
 		Flags: []cli.Flag{
 			flags.Token,
@@ -105,14 +99,11 @@
 			flags.CaURL,
 			flags.Root,
 			flags.Context,
-<<<<<<< HEAD
 			flags.Comment,
-=======
 			flags.KTY,
 			flags.Curve,
 			flags.Size,
 			flags.Insecure,
->>>>>>> aeee3d0a
 		},
 	}
 }
