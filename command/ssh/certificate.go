package ssh

import (
	"bytes"
	"crypto"
	"crypto/rand"
	"crypto/x509"
	"net/url"
	"os"
	"strings"

	"github.com/google/uuid"
	"github.com/pkg/errors"
	"github.com/smallstep/certificates/api"
	"github.com/smallstep/certificates/authority/provisioner"
	"github.com/smallstep/certificates/ca"
	"github.com/smallstep/certificates/ca/identity"
	"github.com/smallstep/cli/flags"
	"github.com/smallstep/cli/internal/sshutil"
	"github.com/smallstep/cli/utils"
	"github.com/smallstep/cli/utils/cautils"
	"github.com/urfave/cli"
	"go.step.sm/cli-utils/command"
	"go.step.sm/cli-utils/errs"
	"go.step.sm/cli-utils/ui"
	"go.step.sm/crypto/keyutil"
	"go.step.sm/crypto/pemutil"
	"golang.org/x/crypto/blake2b"
	"golang.org/x/crypto/ssh"
)

func certificateCommand() cli.Command {
	return cli.Command{
		Name:   "certificate",
		Action: command.ActionFunc(certificateAction),
		Usage:  "sign a SSH certificate using the SSH CA",
		UsageText: `**step ssh certificate** <key-id> <key-file>
[**--host**] [--**host-id**] [**--sign**] [**--principal**=<string>]
[**--password-file**=<file>] [**--provisioner-password-file**=<file>]
[**--add-user**] [**--not-before**=<time|duration>]
[**--not-after**=<time|duration>] [**--token**=<token>] [**--issuer**=<name>]
[**--no-password**] [**--insecure**] [**--force**] [**--x5c-cert**=<file>]
[**--x5c-key**=<file>] [**--k8ssa-token-path**=<file>] [**--no-agent**]
[**--ca-url**=<uri>] [**--root**=<file>] [**--context**=<name>]
<<<<<<< HEAD
[**--comment**=<comment>]`,
=======
[**--kty**=<key-type>] [**--curve**=<curve>] [**--size**=<size>]`,
>>>>>>> aeee3d0a

		Description: `**step ssh certificate** command generates an SSH key pair and creates a
certificate using [step certificates](https://github.com/smallstep/certificates).

With a certificate clients or servers may trust only the CA key and verify its
signature on a certificate rather than trusting many user/host keys.

Note that not all the provisioner types will be able to generate user and host
certificates. Currently JWK provisioners can generate both, but with an OIDC
provisioner you will only be able to generate user certificates unless you are
and admin that can generate both. With a cloud identity provisioner you will
only be able to generate host certificates.

To configure a server to accept user certificates and provide a user certificate
you need to add the following lines in </etc/ssh/sshd_config>:
'''
# The path to the CA public key, it accepts multiple user CAs, one per line
TrustedUserCAKeys /etc/ssh/ssh_user_key.pub

# Path to the private key and certificate
HostKey /etc/ssh/ssh_host_ecdsa_key
HostCertificate /etc/ssh/ssh_host_ecdsa_key-cert.pub
'''

Make sure to restart the sshd daemon to refresh its configuration.

To configure clients to accept host certificates you need to add the host CA public
key in <~/.ssh/known_hosts> with the following format:
'''
@cert-authority *.example.com ecdsa-sha2-nistp256 AAAAE...=
'''

Where <*.example.com> is a pattern that matches the hosts and
<ecdsa-sha2-nistp256 AAAAE...=> should be the contents of the host CA public key.

## POSITIONAL ARGUMENTS

<key-id>
:  The certificate identity. If no principals are passed we will use
the key-id as a principal, if it has the format abc@def then the principal will
be abc.

<key-file>
:  The private key name when generating a new key pair, or the public
key path when we are just signing it.

## EXAMPLES

Generate a new SSH key pair and user certificate:
'''
$ step ssh certificate mariano@work id_ecdsa
'''

Generate a new SSH key pair and user certificate and do not add to SSH agent:
'''
$ step ssh certificate mariano@work id_ecdsa --no-agent
'''

Generate a new SSH key pair and user certificate and set the lifetime to 2hrs:
'''
$ step ssh certificate mariano@work id_ecdsa --not-after 2h
'''

Generate a new SSH key pair and user certificate and set the lifetime to begin
2hrs from now and last for 8hrs:
'''
$ step ssh certificate mariano@work id_ecdsa --not-before 2h --not-after 10h
'''

Sign an SSH public key and generate a user certificate:
'''
$ step ssh certificate --sign mariano@work id_ecdsa.pub
'''

Generate a new SSH key pair and host certificate:
'''
$ step ssh certificate --host internal.example.com ssh_host_ecdsa_key
'''

Sign an SSH public key and generate a host certificate:
'''
$ step ssh certificate --host --sign \
	internal.example.com ssh_host_ecdsa_key.pub
'''

Sign an SSH public key and generate a host certificate with a custom uuid:
'''
$ step ssh certificate --host --host-id 00000000-0000-0000-0000-000000000000 \
	--sign internal.example.com ssh_host_ecdsa_key.pub
'''

Sign an SSH public key and generate a host certificate with a uuid derived
from '/etc/machine-id':
'''
$ step ssh certificate --host --host-id machine --sign \
	internal.example.com ssh_host_ecdsa_key.pub
'''

Generate an ssh certificate with custom principals from an existing key pair and
add the certificate to the ssh agent:
'''
$ step ssh certificate --principal max --principal mariano --sign \
	ops@work id_ecdsa.pub --private-key id_ecdsa_key
'''

Generate a new key pair and a certificate using a given token:
'''
$ step ssh certificate --token $TOKEN mariano@work id_ecdsa
'''

Create an EC pair with curve P-521 and certificate:

'''
$  step ssh certificate --kty EC --curve "P-521" mariano@work id_ecdsa
'''

Create an Octet Key Pair with curve Ed25519 and certificate:

'''
$  step ssh certificate --kty OKP --curve Ed25519 mariano@work id_ed25519
'''`,

		Flags: []cli.Flag{
			flags.Force,
			flags.Insecure,
			flags.NoPassword,
			flags.NotBefore,
			flags.NotAfter,
			flags.Offline,
			flags.Provisioner,
			flags.Token,
			flags.TemplateSet,
			flags.TemplateSetFile,
			sshAddUserFlag,
			sshHostFlag,
			sshHostIDFlag,
			sshPasswordFileFlag,
			sshPrincipalFlag,
			sshPrivateKeyFlag,
			sshProvisionerPasswordFlag,
			sshSignFlag,
			flags.KMSUri,
			flags.X5cCert,
			flags.X5cKey,
			flags.X5cChain,
			flags.NebulaCert,
			flags.NebulaKey,
			flags.K8sSATokenPathFlag,
			cli.BoolFlag{
				Name:  "no-agent",
				Usage: "Do not add the generated certificate and associated private key to the SSH agent.",
			},
			flags.CaConfig,
			flags.CaURL,
			flags.Root,
			flags.Context,
<<<<<<< HEAD
			flags.Comment,
=======
			flags.KTY,
			flags.Curve,
			flags.Size,
>>>>>>> aeee3d0a
		},
	}
}

func certificateAction(ctx *cli.Context) error {
	if err := errs.NumberOfArguments(ctx, 2); err != nil {
		return err
	}

	args := ctx.Args()
	subject := args.Get(0)
	keyFile := args.Get(1)
	baseName := keyFile
	// SSH uses fixed suffixes for public keys and certificates
	pubFile := baseName + ".pub"
	crtFile := baseName + "-cert.pub"

	comment := ctx.String("comment")
	if comment == "" {
		comment = subject
	}

	// Flags
	token := ctx.String("token")
	isHost := ctx.Bool("host")
	hostID := ctx.String("host-id")
	isSign := ctx.Bool("sign")
	isAddUser := ctx.Bool("add-user")
	principals := ctx.StringSlice("principal")
	passwordFile := ctx.String("password-file")
	provisionerPasswordFile := ctx.String("provisioner-password-file")
	noPassword := ctx.Bool("no-password")
	insecure := ctx.Bool("insecure")
	sshPrivKeyFile := ctx.String("private-key")
	validAfter, validBefore, err := flags.ParseTimeDuration(ctx)
	if err != nil {
		return err
	}
	templateData, err := flags.ParseTemplateData(ctx)
	if err != nil {
		return err
	}

	kty, curve, size, err := utils.GetKeyDetailsFromCLI(ctx, insecure, "kty", "curve", "size")
	if err != nil {
		return err
	}

	// Validation
	switch {
	case noPassword && !insecure:
		return errs.RequiredInsecureFlag(ctx, "no-password")
	case noPassword && passwordFile != "":
		return errs.IncompatibleFlagWithFlag(ctx, "no-password", "password-file")
	case token != "" && provisionerPasswordFile != "":
		return errs.IncompatibleFlagWithFlag(ctx, "token", "provisioner-password-file")
	case isHost && isAddUser:
		return errs.IncompatibleFlagWithFlag(ctx, "host", "add-user")
	case !isHost && hostID != "":
		return errs.RequiredWithFlag(ctx, sshHostIDFlag.Name, sshHostFlag.Name)
	case isAddUser && len(principals) > 1:
		return errors.New("flag '--add-user' is incompatible with more than one principal")
	}

	// If we are signing a public key, get the proper name for the certificate
	if isSign && strings.HasSuffix(keyFile, ".pub") {
		baseName = keyFile[:len(keyFile)-4]
		crtFile = baseName + "-cert.pub"
	}

	var (
		certType string
		tokType  int
	)

	if isHost {
		certType = provisioner.SSHHostCert
		tokType = cautils.SSHHostSignType
	} else {
		certType = provisioner.SSHUserCert
		tokType = cautils.SSHUserSignType
	}

	// By default use the first part of the subject as a principal
	if len(principals) == 0 {
		if isHost {
			principals = append(principals, subject)
		} else {
			principals = createPrincipalsFromSubject(subject)
		}
	}

	flow, err := cautils.NewCertificateFlow(ctx)
	if err != nil {
		return err
	}
	if token == "" {
		if token, err = flow.GenerateSSHToken(ctx, subject, tokType, principals, validAfter, validBefore); err != nil {
			return err
		}
	}

	caClient, err := flow.GetClient(ctx, token)
	if err != nil {
		return err
	}

	version, err := caClient.Version()
	if err != nil {
		return err
	}

	// Generate identity certificate (x509) if necessary
	var identityCSR api.CertificateRequest
	var identityKey crypto.PrivateKey
	if version.RequireClientAuthentication {
		csr, key, err := ca.CreateIdentityRequest(subject)
		if err != nil {
			return err
		}

		// All host identity certs need a URI SAN to work with our ssh API.
		if isHost {
			var u uuid.UUID
			switch hostID {
			case "":
				// If there is an old identity cert lying around, by default use the host ID so that running
				// this command twice doesn't clobber your old host ID.
				u, err = readExistingUUID()
				if err != nil {
					u, err = uuid.NewRandom()
					if err != nil {
						return errs.Wrap(err, "Unable to generate a host-id.")
					}
				}
			case "machine":
				u, err = deriveMachineID()
				if err != nil {
					return errs.Wrap(err, "Unable to derive a host-id. Make sure /etc/machine-id exists.")
				}
			default:
				u, err = uuid.Parse(hostID)
				if err != nil {
					return errs.InvalidFlagValue(ctx, sshHostIDFlag.Name, hostID, "[ machine | <UUID> ]")
				}
			}
			uri, err := url.Parse(u.URN())
			if err != nil {
				return errs.Wrap(err, "failed parsing uuid urn")
			}

			template := &x509.CertificateRequest{
				Subject:        csr.Subject,
				DNSNames:       csr.DNSNames,
				IPAddresses:    csr.IPAddresses,
				EmailAddresses: csr.EmailAddresses,
				// Prepend the generated uri. There is code that expects the
				// uuid URI to be the first one.
				URIs: append([]*url.URL{uri}, csr.URIs...),
			}
			csrBytes, err := x509.CreateCertificateRequest(rand.Reader, template, key)
			if err != nil {
				return errs.Wrap(err, "failed creating certificate request")
			}
			newCSR, err := x509.ParseCertificateRequest(csrBytes)
			if err != nil {
				return errs.Wrap(err, "failed parsing certificate request bytes")
			}
			if err := newCSR.CheckSignature(); err != nil {
				return errs.Wrap(err, "failed signature check on new csr")
			}
			csr.CertificateRequest = newCSR
		}

		identityCSR = *csr
		identityKey = key
	}

	var sshPub ssh.PublicKey
	var pub, priv interface{}

	if isSign {
		// Use public key supplied as input.
		in, err := utils.ReadFile(keyFile)
		if err != nil {
			return err
		}

		sshPub, _, _, _, err = ssh.ParseAuthorizedKey(in)
		if err != nil {
			return errors.Wrap(err, "error parsing ssh public key")
		}
		if sshPrivKeyFile != "" {
			if priv, err = pemutil.Read(sshPrivKeyFile); err != nil {
				return errors.Wrap(err, "error parsing private key")
			}
		}
	} else {
		// Generate keypair
		pub, priv, err = keyutil.GenerateKeyPair(kty, curve, size)
		if err != nil {
			return err
		}

		sshPub, err = ssh.NewPublicKey(pub)
		if err != nil {
			return errors.Wrap(err, "error creating public key")
		}
	}

	var sshAuPub ssh.PublicKey
	var sshAuPubBytes []byte
	var auPub, auPriv interface{}
	if isAddUser {
		auPub, auPriv, err = keyutil.GenerateKeyPair(kty, curve, size)
		if err != nil {
			return err
		}
		sshAuPub, err = ssh.NewPublicKey(auPub)
		if err != nil {
			return errors.Wrap(err, "error creating public key")
		}
		sshAuPubBytes = sshAuPub.Marshal()
	}

	resp, err := caClient.SSHSign(&api.SSHSignRequest{
		PublicKey:        sshPub.Marshal(),
		OTT:              token,
		Principals:       principals,
		CertType:         certType,
		KeyID:            subject,
		ValidAfter:       validAfter,
		ValidBefore:      validBefore,
		AddUserPublicKey: sshAuPubBytes,
		IdentityCSR:      identityCSR,
		TemplateData:     templateData,
	})
	if err != nil {
		return err
	}

	// Write files
	if !isSign {
		// Private key (with password unless --no-password --insecure)
		opts := []pemutil.Options{
			pemutil.WithOpenSSH(true),
			pemutil.ToFile(keyFile, 0600),
		}
		switch {
		case noPassword && insecure:
		case passwordFile != "":
			opts = append(opts, pemutil.WithPasswordFile(passwordFile))
		default:
			opts = append(opts, pemutil.WithPasswordPrompt("Please enter the password to encrypt the private key", func(s string) ([]byte, error) {
				return ui.PromptPassword(s, ui.WithValidateNotEmpty())
			}))
		}
		_, err = pemutil.Serialize(priv, opts...)
		if err != nil {
			return err
		}

		if err := utils.WriteFile(pubFile, marshalPublicKey(sshPub, subject), 0644); err != nil {
			return err
		}
	}

	// Write certificate
	if err := utils.WriteFile(crtFile, marshalPublicKey(resp.Certificate, subject), 0644); err != nil {
		return err
	}

	// Write Add User keys and certs
	if isAddUser && resp.AddUserCertificate != nil {
		id := provisioner.SanitizeSSHUserPrincipal(subject) + "-provisioner"
		if _, err := pemutil.Serialize(auPriv, pemutil.WithOpenSSH(true), pemutil.ToFile(baseName+"-provisioner", 0600)); err != nil {
			return err
		}
		if err := utils.WriteFile(baseName+"-provisioner.pub", marshalPublicKey(sshAuPub, id), 0644); err != nil {
			return err
		}
		if err := utils.WriteFile(baseName+"-provisioner-cert.pub", marshalPublicKey(resp.AddUserCertificate, id), 0644); err != nil {
			return err
		}
	}

	// Write x509 identity certificate
	if version.RequireClientAuthentication {
		if err := ca.WriteDefaultIdentity(resp.IdentityCertificate, identityKey); err != nil {
			return err
		}
	}

	if !isSign {
		ui.PrintSelected("Private Key", keyFile)
		ui.PrintSelected("Public Key", pubFile)
	}
	ui.PrintSelected("Certificate", crtFile)

	// Attempt to add key to agent if private key defined.
	if !ctx.Bool("no-agent") && priv != nil && certType == provisioner.SSHUserCert {
		if agent, err := sshutil.DialAgent(); err != nil {
			ui.Printf(`{{ "%s" | red }} {{ "SSH Agent:" | bold }} %v`+"\n", ui.IconBad, err)
		} else {
			defer agent.Close()
			if err := agent.AddCertificate(comment, resp.Certificate.Certificate, priv); err != nil {
				ui.Printf(`{{ "%s" | red }} {{ "SSH Agent:" | bold }} %v`+"\n", ui.IconBad, err)
			} else {
				ui.PrintSelected("SSH Agent", "yes")
			}
		}
	}

	if isAddUser && resp.AddUserCertificate != nil {
		ui.PrintSelected("Add User Private Key", baseName+"-provisioner")
		ui.PrintSelected("Add User Public Key", baseName+"-provisioner.pub")
		ui.PrintSelected("Add User Certificate", baseName+"-provisioner-cert.pub")
	}

	return nil
}

func marshalPublicKey(key ssh.PublicKey, subject string) []byte {
	b := ssh.MarshalAuthorizedKey(key)
	if i := bytes.LastIndex(b, []byte("\n")); i >= 0 {
		return append(b[:i], []byte(" "+subject+"\n")...)
	}
	return append(b, []byte(" "+subject+"\n")...)
}

func deriveMachineID() (uuid.UUID, error) {
	// use /etc/machine-id
	machineID, err := os.ReadFile("/etc/machine-id")
	if err != nil {
		return uuid.Nil, err
	}

	// 16 bytes, not secret
	key := []byte("man moon machine")
	mac, err := blake2b.New(16, key)
	if err != nil {
		return uuid.Nil, err
	}
	mac.Write(machineID)
	machineHash := mac.Sum(nil)
	var u uuid.UUID
	copy(u[:], machineHash)
	// Make it a v4 uuid (taken from uuid.NewRandom):
	u[6] = (u[6] & 0x0f) | 0x40 // Version 4
	u[8] = (u[8] & 0x3f) | 0x80 // Variant is 10

	return u, nil
}

func readExistingUUID() (uuid.UUID, error) {
	id, err := identity.LoadDefaultIdentity()
	if err != nil {
		return uuid.Nil, errs.Wrap(err, "error loading default identity")
	}
	if err := id.Validate(); err != nil {
		return uuid.Nil, errs.Wrap(err, "error validating identity file")
	}
	certs, err := pemutil.ReadCertificateBundle(id.Certificate)
	if err != nil {
		return uuid.Nil, errs.Wrap(err, "error parsing default identity")
	}
	leaf := certs[0]
	if len(leaf.URIs) < 1 {
		return uuid.Nil, errors.New("incompatible certificate: missing host uuid")
	}
	uri := leaf.URIs[0]
	// TODO: add a smallstep namespace at some point
	//       so we can actually find our host id
	u, err := uuid.Parse(uri.String())
	if err != nil {
		return uuid.Nil, errs.Wrap(err, "error parsing host-id")
	}
	return u, nil
}<|MERGE_RESOLUTION|>--- conflicted
+++ resolved
@@ -37,16 +37,12 @@
 		UsageText: `**step ssh certificate** <key-id> <key-file>
 [**--host**] [--**host-id**] [**--sign**] [**--principal**=<string>]
 [**--password-file**=<file>] [**--provisioner-password-file**=<file>]
-[**--add-user**] [**--not-before**=<time|duration>]
+[**--add-user**] [**--not-before**=<time|duration>] [**--comment**=<comment>]
 [**--not-after**=<time|duration>] [**--token**=<token>] [**--issuer**=<name>]
 [**--no-password**] [**--insecure**] [**--force**] [**--x5c-cert**=<file>]
 [**--x5c-key**=<file>] [**--k8ssa-token-path**=<file>] [**--no-agent**]
-[**--ca-url**=<uri>] [**--root**=<file>] [**--context**=<name>]
-<<<<<<< HEAD
-[**--comment**=<comment>]`,
-=======
-[**--kty**=<key-type>] [**--curve**=<curve>] [**--size**=<size>]`,
->>>>>>> aeee3d0a
+[**--kty**=<key-type>] [**--curve**=<curve>] [**--size**=<size>]
+[**--ca-url**=<uri>] [**--root**=<file>] [**--context**=<name>]`,
 
 		Description: `**step ssh certificate** command generates an SSH key pair and creates a
 certificate using [step certificates](https://github.com/smallstep/certificates).
@@ -188,6 +184,10 @@
 			sshPrivateKeyFlag,
 			sshProvisionerPasswordFlag,
 			sshSignFlag,
+      flags.KTY,
+			flags.Curve,
+			flags.Size,
+      flags.Comment,
 			flags.KMSUri,
 			flags.X5cCert,
 			flags.X5cKey,
@@ -203,13 +203,6 @@
 			flags.CaURL,
 			flags.Root,
 			flags.Context,
-<<<<<<< HEAD
-			flags.Comment,
-=======
-			flags.KTY,
-			flags.Curve,
-			flags.Size,
->>>>>>> aeee3d0a
 		},
 	}
 }
